&PARAMS
! Particle related variables
  lj_epsilon=0.998, ! [kJ/mol]
  lj_sigma = 3.4,   ! [A]
  mass = 40.0,      ! [g/mol]

  ! Simulation related variables
<<<<<<< HEAD
  timestep = 0.001,
  n_particles = 256,
=======
  timestep = 0.01,
  n_particles = 8,
>>>>>>> 582de839
  density = 0.1,
  cell_type = "sc",
  init_velocities = "bimodal",
  n_steps = 100

  ! I/O variables
  write_file = 100,
  write_stats = 1000,
  write_frame = 100,
  sim_name = "dens_0-01",

  ! Thermostat variables
  andersen_nu = 0.2,
  temperature = 100,

  ! Analysis dependent variables
  gdr_num_bins = 100

/
<|MERGE_RESOLUTION|>--- conflicted
+++ resolved
@@ -5,13 +5,8 @@
   mass = 40.0,      ! [g/mol]
 
   ! Simulation related variables
-<<<<<<< HEAD
-  timestep = 0.001,
-  n_particles = 256,
-=======
   timestep = 0.01,
   n_particles = 8,
->>>>>>> 582de839
   density = 0.1,
   cell_type = "sc",
   init_velocities = "bimodal",
