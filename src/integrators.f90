--- conflicted
+++ resolved
@@ -56,10 +56,6 @@
         r0 = r  ! Saving initial configuration (for MSD)
         r = r - (L / 2.0_dp)
 
-<<<<<<< HEAD
-
-=======
->>>>>>> 462cac22
         gdr = 0.0d0 ! initialization of the RDF
 
         do i=1,N_steps
