--- conflicted
+++ resolved
@@ -4,11 +4,8 @@
     use            :: initialization, only: changeIUnits, getInitialParams, initializePositions, initializeVelocities
     use            :: testing
     use            :: readers_m,      only: read_nml
-<<<<<<< HEAD
+    use            :: integrators,    only: mainLoop
     use            :: writers_m,      only: writePositions
-=======
-    use            :: integrators,    only: mainLoop
->>>>>>> e2f32306
     implicit none
 
     ! ~ Memory definition ~
@@ -79,16 +76,11 @@
     call initializeVelocities(T,v,init_vel)
 
     ! ~ Starting the trajectory of the system ~
-<<<<<<< HEAD
-    
+    call mainLoop(log_unit, traj_unit, rdf_unit, lj_epsilon, lj_sigma, mass, &
+    n_steps, dt, a, T, andersen_nu, 0.5_dp*a, gdr_num_bins, r, v)    
     ! call testMatrix(r)
     ! open(19,file="test.xyz",status="replace")
     ! call writePositions(r,19_i64)
-=======
-    call mainLoop(log_unit, traj_unit, rdf_unit, lj_epsilon, lj_sigma, mass, &
-    n_steps, dt, a, T, andersen_nu, 0.5_dp*a, gdr_num_bins, r, v)
-
->>>>>>> e2f32306
 
     ! ~ Closing files ~
     close(log_unit)
