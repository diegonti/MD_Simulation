--- conflicted
+++ resolved
@@ -15,11 +15,7 @@
 
 # ~ LINKING ~
 all: MDEMI.x
-<<<<<<< HEAD
-MDEMI.x:  pbc.o potentials_module.o simulation.o writers_mod.o readers_mod.o testing.o integrators.o  initialization.o main.o
-=======
 MDEMI.x:  pbc.o potentials_module.o simulation.o writers_mod.o  readers_mod.o testing.o initialization.o integrators.o main.o
->>>>>>> 462cac22
 	$(FC) $(F_FLAGS) $(COMP_D_FLAGS) $(COMP_R_FLAGS) $^ -o $@
 
 
