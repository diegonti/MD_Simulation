--- conflicted
+++ resolved
@@ -45,18 +45,11 @@
         integer(kind=i32), dimension(:), intent(in)  :: sendcounts, displs
 
         ! local variables
-<<<<<<< HEAD
         real(kind=dp), dimension(:,:), allocatable   :: r0, rold, F, displacement!, rnew
         real(kind=dp)                                :: time, Etot,Epot,Ekin,Tinst,press,p_com_t,dr
-        real(kind=dp), dimension(3)                  :: p_com
+        real(kind=dp), dimension(3)                  :: p_com, local_p_com
         real(kind=dp), dimension(:,:), allocatable   :: gdr, local_gdr
         real(kind=dp), dimension(:), allocatable     :: v_MSD, local_MSD
-=======
-        real(kind=dp), dimension(:,:), allocatable   :: r0, rold, rnew, F, displacement
-        real(kind=dp)                                :: time, Etot,Epot,Ekin,Tinst,press, p_com_t, dr
-        real(kind=dp), dimension(3)                  :: p_com, local_p_com
-        real(kind=dp), dimension(:), allocatable     :: gdr, local_gdr, v_MSD, local_MSD
->>>>>>> b91ec00f
         real(kind=dp), dimension(:,:,:), allocatable :: time_r
         integer(kind=i64), dimension(:), allocatable :: vlist
         integer(kind=i64)                            :: i, N, d
@@ -69,15 +62,10 @@
         allocate(r0(3,N))
         allocate(rold(3,N))
         allocate(F(3,N))
-<<<<<<< HEAD
         allocate(gdr(2,gdr_num_bins))
-        allocate(local_gdr(2,gdr_num_bins))
-        allocate(vlist((N * (N + 1_I64) / 2_I64) + local_N))
-=======
-        allocate(gdr(gdr_num_bins))
-        allocate(local_gdr(gdr_num_bins))
+        allocate(local_gdr(2, gdr_num_bins))
         allocate(vlist(N * local_N))
->>>>>>> b91ec00f
+
         allocate(displacement(3, local_N))
         allocate(time_r(n_sweeps,3,N))
         allocate(v_MSD(N_steps))
@@ -110,9 +98,7 @@
             ! call euler()
             call vel_Andersen(v,nu,T, imin, imax)
 
-<<<<<<< HEAD
-            !call MPI_Barrier(MPI_COMM_WORLD, ierror)
-=======
+
             call g_r(local_gdr, r, 2_i64, gdr_num_bins, L, cutoff, imin, imax, vlist)
             
             ! r = rnew
@@ -122,8 +108,7 @@
             end if
             
             call MSD(r, time_r, L, i, n_sweeps, local_MSD, imin, imax)
-
->>>>>>> b91ec00f
+            
             if (mod(i, write_log) == 0) then
                 
                 ! Computation of local variables
