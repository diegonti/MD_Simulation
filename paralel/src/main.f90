program main
    use, intrinsic :: iso_fortran_env, only: DP => real64, I64 => int64, i32 => int32, input_unit, output_unit, error_unit
    ! Module definitions
<<<<<<< HEAD
    use mpi
=======
    use            :: mpi
>>>>>>> 9053fc6c
    use            :: initialization, only: changeIUnits, getInitialParams, initializePositions, initializeVelocities
    use            :: testing
    use            :: readers_m,      only: read_nml
    use            :: integrators,    only: mainLoop
    implicit none

    ! ~ Memory definition ~
    ! Array variables
    double precision, allocatable,dimension(:,:) :: r, v
    integer, allocatable, dimension(:)           :: state

    ! Scalar variables
    integer(kind=i32) :: status_cli
    integer(kind=i64) :: M, N, n_steps, write_file, write_stats, gdr_num_bins, write_frame, &
    log_unit, traj_unit, rdf_unit
    real(kind=dp)     :: init_time, end_time, density, L, a, T, lj_epsilon, lj_sigma, mass, dt, &
    andersen_nu
    integer, parameter:: seed_number = 165432156
    integer           :: state_size

    ! String variables
    character(len=2048) :: nml_path, sim_name, log_name, traj_name, rdf_name
    character(len=2048) :: cell_type, init_vel

<<<<<<< HEAD
    ! INITIALIZATION DIEGO
    integer(kind=i64) :: imin,imax,local_N
    integer :: ierror,taskid,numproc, MASTER, i, aux
    integer,  allocatable, dimension(:) :: sendcounts, displs

=======
    ! MPI memory definition
    integer             :: taskid, ierror, numproc, request
    integer, parameter  :: MASTER = 0


    !!! ~ MAIN PROGRAM ~ !!!

    ! MPI initialization
    call MPI_INIT(ierror)
    call MPI_COMM_RANK(MPI_COMM_WORLD, taskid, ierror)
    call MPI_COMM_SIZE(MPI_COMM_WORLD, numproc, ierror)
>>>>>>> 9053fc6c

    !!! ~ MAIN PROGRAM ~ !!!

<<<<<<< HEAD
    ! MPI initialization
    call MPI_INIT(ierror)
    call MPI_COMM_RANK(MPI_COMM_WORLD,taskid,ierror)
    call MPI_COMM_SIZE(MPI_COMM_WORLD,numproc,ierror)

    if (taskid == MASTER) then
        call cpu_time(init_time)
        
        
        ! Setting random seed of RNG
        call random_seed( size=state_size )
        allocate(state(state_size))
        state = seed_number
        call random_seed( put=state )

        write(output_unit, '(A)') '~ Welcome to MDEMI!! ~'
        write(output_unit, '(A)') 'Reading input file...'

        call get_command_argument(1, nml_path, status=status_cli)
        if (status_cli /= 0_i32) then
            write(error_unit, '(A)') "Cannot understand the input nml file. Please, provide-it as the first argument"
            stop 1
        end if
    
        call read_nml(param_file=nml_path, lj_epsilon=lj_epsilon, lj_sigma=lj_sigma, mass=mass, timestep=dt, &
        density=density, andersen_nu=andersen_nu, n_particles=N, n_steps=n_steps, write_file=write_file, &
        write_stats=write_stats, gdr_num_bins=gdr_num_bins, write_frame=write_frame, sim_name=sim_name, &
        cell_type=cell_type, init_velocities=init_vel, temperature=T)
    
        ! Trimming character variables in order to avoid blank spaces
        sim_name = trim(sim_name)

        ! SCATTER
        
        write(output_unit, '(A)') 'Successfully loaded parameter file, starting simulation'
    end if

=======
    if (taskid == MASTER) then

        init_time = MPI_Wtime()

        write(output_unit, '(A)') '~ Welcome to MDEMI!! ~'
        write(output_unit, '(A)') 'Reading input file...'

        call get_command_argument(1, nml_path, status=status_cli)
        if (status_cli /= 0_i32) then
            write(error_unit, '(A)') "Cannot understand the input nml file. Please, provide-it as the first argument"
            call MPI_Abort(MPI_COMM_WORLD, 1, ierror)
        end if
>>>>>>> 9053fc6c

        call read_nml(param_file=nml_path, lj_epsilon=lj_epsilon, lj_sigma=lj_sigma, mass=mass, timestep=dt, &
        density=density, andersen_nu=andersen_nu, n_particles=N, n_steps=n_steps, write_file=write_file, &
        write_stats=write_stats, gdr_num_bins=gdr_num_bins, write_frame=write_frame, sim_name=sim_name, &
        cell_type=cell_type, init_velocities=init_vel, temperature=T)
        
        write(output_unit, '(A)') 'Successfully loaded parameter file, starting simulation'

<<<<<<< HEAD
    ! ~ Memmory allocation ~
    allocate(r(3,N))
    allocate(v(3,N))
    allocate(sendcounts(numproc))
    allocate(displs(numproc))
=======
        ! Opening files
        ! log_unit  -> file where the simulation time, energy, instant temperature, etc.. will be placed
        ! traj_name -> trajectory file, where the xyz of each snapshot is placed 
        ! rdf_name -> RDF file, where the RDF will be written 

        log_name = trim(sim_name) // "_logfile.log"
        open(newunit=log_unit, file=trim(log_name), access='sequential', action='write', &
        status='replace', form='formatted')
>>>>>>> 9053fc6c

        traj_name = trim(sim_name) // "_trajectory.xyz"
        open(newunit=traj_unit, file=trim(traj_name), access='sequential', action='write', &
        status='replace', form='formatted')

        rdf_name = trim(sim_name) // "_rdf.log"
        open(newunit=rdf_unit, file=trim(rdf_name), access='sequential', action='write', &
        status='replace', form='formatted')

    end if

    call MPI_Bcast(N, 1, MPI_Int, MASTER, MPI_COMM_WORLD, ierror)


    ! ~ Memmory allocation ~
    allocate(r(3,N))
    allocate(v(3,N))

    ! ~ Initialization of the system ~
    call changeIUnits(lj_epsilon,lj_sigma,mass,density,dt,T)
    call getInitialParams(trim(cell_type),N,density,M,L,a)

    call divide_positions(taskid,numproc,N, sendcounts,displs,imin,imax,local_N)
    ! call MPI_BARRIER(MPI_COMM_WORLD,ierror)
    call initializePositions(M,a,r,trim(cell_type),imin,imax,sendcounts,displs)

    call initializeVelocities(T,v,init_vel)

    ! call testMatrix(r) for MASTER

    ! ~ Starting the trajectory of the system ~
    ! call mainLoop(log_unit, traj_unit, rdf_unit, lj_epsilon, lj_sigma, mass, &
    ! n_steps, dt, L, T, andersen_nu, 0.5_dp*L, gdr_num_bins, r, v, write_stats, write_frame)    

    ! ~ Memmory deallocation ~
    deallocate(r)
    deallocate(v)
<<<<<<< HEAD
    deallocate(sendcounts)
    deallocate(displs)

=======

    if (taskid == MASTER) then

        ! ~ Closing files ~
        close(log_unit)
        close(traj_unit)
        close(rdf_unit)
    
        ! ~ Program finalization ~
        end_time = MPI_Wtime()
        write(output_unit,'(A)') ''
        write(output_unit, '(A,F12.8,A)') 'Execution done in: ', end_time - init_time, ' seconds.'
>>>>>>> 9053fc6c
    
    end if

    call MPI_FINALIZE(ierror)
    
end program main<|MERGE_RESOLUTION|>--- conflicted
+++ resolved
@@ -1,11 +1,7 @@
 program main
     use, intrinsic :: iso_fortran_env, only: DP => real64, I64 => int64, i32 => int32, input_unit, output_unit, error_unit
     ! Module definitions
-<<<<<<< HEAD
-    use mpi
-=======
     use            :: mpi
->>>>>>> 9053fc6c
     use            :: initialization, only: changeIUnits, getInitialParams, initializePositions, initializeVelocities
     use            :: testing
     use            :: readers_m,      only: read_nml
@@ -30,16 +26,11 @@
     character(len=2048) :: nml_path, sim_name, log_name, traj_name, rdf_name
     character(len=2048) :: cell_type, init_vel
 
-<<<<<<< HEAD
-    ! INITIALIZATION DIEGO
-    integer(kind=i64) :: imin,imax,local_N
-    integer :: ierror,taskid,numproc, MASTER, i, aux
+    ! MPI memory definition
+    integer, parameter      :: MASTER = 0
+    integer                 :: taskid, ierror, numproc, request
+    integer(kind=i64)       :: imin, imax, local_N
     integer,  allocatable, dimension(:) :: sendcounts, displs
-
-=======
-    ! MPI memory definition
-    integer             :: taskid, ierror, numproc, request
-    integer, parameter  :: MASTER = 0
 
 
     !!! ~ MAIN PROGRAM ~ !!!
@@ -48,49 +39,13 @@
     call MPI_INIT(ierror)
     call MPI_COMM_RANK(MPI_COMM_WORLD, taskid, ierror)
     call MPI_COMM_SIZE(MPI_COMM_WORLD, numproc, ierror)
->>>>>>> 9053fc6c
 
-    !!! ~ MAIN PROGRAM ~ !!!
+    ! Setting random seed of RNG
+    call random_seed( size=state_size )
+    allocate(state(state_size))
+    state = seed_number
+    call random_seed( put=state )
 
-<<<<<<< HEAD
-    ! MPI initialization
-    call MPI_INIT(ierror)
-    call MPI_COMM_RANK(MPI_COMM_WORLD,taskid,ierror)
-    call MPI_COMM_SIZE(MPI_COMM_WORLD,numproc,ierror)
-
-    if (taskid == MASTER) then
-        call cpu_time(init_time)
-        
-        
-        ! Setting random seed of RNG
-        call random_seed( size=state_size )
-        allocate(state(state_size))
-        state = seed_number
-        call random_seed( put=state )
-
-        write(output_unit, '(A)') '~ Welcome to MDEMI!! ~'
-        write(output_unit, '(A)') 'Reading input file...'
-
-        call get_command_argument(1, nml_path, status=status_cli)
-        if (status_cli /= 0_i32) then
-            write(error_unit, '(A)') "Cannot understand the input nml file. Please, provide-it as the first argument"
-            stop 1
-        end if
-    
-        call read_nml(param_file=nml_path, lj_epsilon=lj_epsilon, lj_sigma=lj_sigma, mass=mass, timestep=dt, &
-        density=density, andersen_nu=andersen_nu, n_particles=N, n_steps=n_steps, write_file=write_file, &
-        write_stats=write_stats, gdr_num_bins=gdr_num_bins, write_frame=write_frame, sim_name=sim_name, &
-        cell_type=cell_type, init_velocities=init_vel, temperature=T)
-    
-        ! Trimming character variables in order to avoid blank spaces
-        sim_name = trim(sim_name)
-
-        ! SCATTER
-        
-        write(output_unit, '(A)') 'Successfully loaded parameter file, starting simulation'
-    end if
-
-=======
     if (taskid == MASTER) then
 
         init_time = MPI_Wtime()
@@ -103,7 +58,6 @@
             write(error_unit, '(A)') "Cannot understand the input nml file. Please, provide-it as the first argument"
             call MPI_Abort(MPI_COMM_WORLD, 1, ierror)
         end if
->>>>>>> 9053fc6c
 
         call read_nml(param_file=nml_path, lj_epsilon=lj_epsilon, lj_sigma=lj_sigma, mass=mass, timestep=dt, &
         density=density, andersen_nu=andersen_nu, n_particles=N, n_steps=n_steps, write_file=write_file, &
@@ -112,13 +66,6 @@
         
         write(output_unit, '(A)') 'Successfully loaded parameter file, starting simulation'
 
-<<<<<<< HEAD
-    ! ~ Memmory allocation ~
-    allocate(r(3,N))
-    allocate(v(3,N))
-    allocate(sendcounts(numproc))
-    allocate(displs(numproc))
-=======
         ! Opening files
         ! log_unit  -> file where the simulation time, energy, instant temperature, etc.. will be placed
         ! traj_name -> trajectory file, where the xyz of each snapshot is placed 
@@ -127,7 +74,6 @@
         log_name = trim(sim_name) // "_logfile.log"
         open(newunit=log_unit, file=trim(log_name), access='sequential', action='write', &
         status='replace', form='formatted')
->>>>>>> 9053fc6c
 
         traj_name = trim(sim_name) // "_trajectory.xyz"
         open(newunit=traj_unit, file=trim(traj_name), access='sequential', action='write', &
@@ -145,31 +91,29 @@
     ! ~ Memmory allocation ~
     allocate(r(3,N))
     allocate(v(3,N))
+    allocate(sendcounts(numproc))
+    allocate(displs(numproc))
 
     ! ~ Initialization of the system ~
     call changeIUnits(lj_epsilon,lj_sigma,mass,density,dt,T)
     call getInitialParams(trim(cell_type),N,density,M,L,a)
 
     call divide_positions(taskid,numproc,N, sendcounts,displs,imin,imax,local_N)
-    ! call MPI_BARRIER(MPI_COMM_WORLD,ierror)
     call initializePositions(M,a,r,trim(cell_type),imin,imax,sendcounts,displs)
 
     call initializeVelocities(T,v,init_vel)
 
-    ! call testMatrix(r) for MASTER
 
     ! ~ Starting the trajectory of the system ~
-    ! call mainLoop(log_unit, traj_unit, rdf_unit, lj_epsilon, lj_sigma, mass, &
-    ! n_steps, dt, L, T, andersen_nu, 0.5_dp*L, gdr_num_bins, r, v, write_stats, write_frame)    
+    call mainLoop(log_unit, traj_unit, rdf_unit, lj_epsilon, lj_sigma, mass, &
+    n_steps, dt, L, T, andersen_nu, 0.5_dp*L, gdr_num_bins, r, v, write_stats, write_frame)    
+
 
     ! ~ Memmory deallocation ~
     deallocate(r)
     deallocate(v)
-<<<<<<< HEAD
     deallocate(sendcounts)
     deallocate(displs)
-
-=======
 
     if (taskid == MASTER) then
 
@@ -177,12 +121,11 @@
         close(log_unit)
         close(traj_unit)
         close(rdf_unit)
-    
+
         ! ~ Program finalization ~
         end_time = MPI_Wtime()
         write(output_unit,'(A)') ''
         write(output_unit, '(A,F12.8,A)') 'Execution done in: ', end_time - init_time, ' seconds.'
->>>>>>> 9053fc6c
     
     end if
 
